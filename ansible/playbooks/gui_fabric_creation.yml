--- conflicted
+++ resolved
@@ -30,11 +30,7 @@
         pn_inband_ip: "{{ pn_inband_ip }}"                            # Inband ips to be assigned to switches starting with this value. Default: 172.16.0.0/24.
         pn_fabric_network: "{{ pn_fabric_network }}"                  # Choices: in-band or mgmt.  Default: mgmt
         pn_fabric_control_network: "{{ pn_fabric_control_network }}"  # Choices: in-band or mgmt.  Default: mgmt
-<<<<<<< HEAD
         pn_static_setup: True                                         # Flag to indicate if static values should be assign to following switch setup params. Default: True.
-=======
-        pn_static_setup: "{{ pn_static_setup }}"                      # Flag to indicate if static values should be assign to following switch setup params. Default: False.
->>>>>>> da54ddef
         pn_mgmt_ip: "{{ ansible_host }}"                              # Specify MGMT-IP value to be assign if pn_static_setup is True.
         pn_mgmt_ip_subnet: "{{ pn_mgmt_ip_subnet }}"                  # Specify subnet mask for MGMT-IP value to be assign if pn_static_setup is True.
         pn_gateway_ip: "{{ pn_gateway_ip }}"                          # Specify GATEWAY-IP value to be assign if pn_static_setup is True.
