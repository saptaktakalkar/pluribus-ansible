#!/usr/bin/python
""" PN EULA Accept """

#
# This file is part of Ansible
#
# Ansible is free software: you can redistribute it and/or modify
# it under the terms of the GNU General Public License as published by
# the Free Software Foundation, either version 3 of the License, or
# (at your option) any later version.
#
# Ansible is distributed in the hope that it will be useful,
# but WITHOUT ANY WARRANTY; without even the implied warranty of
# MERCHANTABILITY or FITNESS FOR A PARTICULAR PURPOSE.  See the
# GNU General Public License for more details.
#
# You should have received a copy of the GNU General Public License
# along with Ansible.  If not, see <http://www.gnu.org/licenses/>.
#

import shlex

from ansible.module_utils.basic import AnsibleModule

DOCUMENTATION = """
---
module: pn_eula_accept
author: 'Pluribus Networks (devops@pluribusnetworks.com)'
description: Module to accept EULA
options:
    pn_cliusername:
      description:
        - Provide login username if user is not root.
      required: True
      type: str
    pn_clipassword:
      description:
        - Provide login password if user is not root.
      required: True
      type: str
    pn_host_list:
      description:
        - Specify list of all hosts/switches.
      required: True
      type: list
    pn_host_ips:
      description:
        - Specify ips of all hosts/switches separated by comma.
      required: True
      type: str
"""

EXAMPLES = """
- name: Auto accept EULA
    pn_eula_accept:
      pn_cliusername: "{{ USERNAME }}"
      pn_clipassword: "{{ PASSWORD }}"
      pn_host_list: "{{ groups['all'] }}"
      pn_host_ips: "{{ groups['all'] |
        map('extract', hostvars, ['ansible_host']) | join(',') }}"

"""

RETURN = """
summary:
  description: It contains output along with switch name.
  returned: always
  type: str
changed:
  description: Indicates whether the CLI caused changes on the target.
  returned: always
  type: bool
unreachable:
  description: Indicates whether host was unreachable to connect.
  returned: always
  type: bool
failed:
  description: Indicates whether or not the execution failed on the target.
  returned: always
  type: bool
exception:
  description: Describes error/exception occurred while executing CLI command.
  returned: always
  type: str
task:
  description: Name of the task getting executed on switch.
  returned: always
  type: str
msg:
  description: Indicates whether configuration made was successful or failed.
  returned: always
  type: str
"""

CHANGED_FLAG = []


def main():
    """ This section is for arguments parsing """
    module = AnsibleModule(argument_spec=dict(
        pn_cliusername=dict(required=True, type='str'),
        pn_clipassword=dict(required=True, type='str', no_log=True),
<<<<<<< HEAD
        pn_spine_list=dict(required=False, type='list', default=[]),
        pn_leaf_list=dict(required=False, type='list', default=[]),
        pn_spine_ips=dict(required=False, type='str', default=''),
        pn_leaf_ips=dict(required=False, type='str', default=''),
        pn_dlink_switch_list=dict(required=False, type='list', default=[]),
        pn_dlink_switch_ips=dict(required=False, type='str', default=''),
=======
        pn_host_list=dict(required=True, type='list'),
        pn_host_ips=dict(required=True, type='str'),
>>>>>>> f9ab643f
    ))

    username = module.params['pn_cliusername']
    password = module.params['pn_clipassword']
<<<<<<< HEAD
    spine_list = module.params['pn_spine_list']
    leaf_list = module.params['pn_leaf_list']
    spine_ips = module.params['pn_spine_ips']
    leaf_ips = module.params['pn_leaf_ips']
    dlink_switch_list = module.params['pn_dlink_switch_list']
    dlink_switch_ips = module.params['pn_dlink_switch_ips']
    switch_list = []
    switch_ips = []

    if dlink_switch_list:
        switch_list += dlink_switch_list
        if dlink_switch_ips:
            switch_ips += dlink_switch_ips.split(',')
    else:
        if spine_list:
            switch_list += spine_list
            if spine_ips:
                switch_ips += spine_ips.split(',')
        if leaf_list:
            switch_list += leaf_list
            if leaf_ips:
                switch_ips += leaf_ips.split(',')
=======
    switch_list = module.params['pn_host_list']
    switch_ips = module.params['pn_host_ips']
>>>>>>> f9ab643f

    switch_ips = switch_ips.split(',')
    result = []
    count = 0

    for ip in switch_ips:
        cli = 'sshpass -p %s ' % password
        cli += 'ssh -o StrictHostKeyChecking=no %s@%s ' % (username, ip)
        cli += 'eula-show'

        cli = shlex.split(cli)
        rc, out, err = module.run_command(cli)

        if not out:
            cli = 'sshpass -p admin ssh -o StrictHostKeyChecking=no '
            cli += '%s@%s -- --quiet --script-password ' % (username, ip)
            cli += 'switch-setup-modify password %s ' % password
            cli += 'switch-name %s eula-accepted true' % switch_list[count]

            cli = shlex.split(cli)
            module.run_command(cli)
            CHANGED_FLAG.append(True)

            result.append({
                'switch': switch_list[count],
                'output': 'Eula accepted'
            })
        else:
            result.append({
                'switch': switch_list[count],
                'output': 'Eula already accepted'
            })

        count += 1

    # Exit the module and return the required JSON
    module.exit_json(
        unreachable=False,
        msg='Eula accepted successfully',
        summary=result,
        exception='',
        task='Accept eula',
        failed=False,
        changed=True if True in CHANGED_FLAG else False
    )

if __name__ == '__main__':
    main()
<|MERGE_RESOLUTION|>--- conflicted
+++ resolved
@@ -100,22 +100,16 @@
     module = AnsibleModule(argument_spec=dict(
         pn_cliusername=dict(required=True, type='str'),
         pn_clipassword=dict(required=True, type='str', no_log=True),
-<<<<<<< HEAD
         pn_spine_list=dict(required=False, type='list', default=[]),
         pn_leaf_list=dict(required=False, type='list', default=[]),
         pn_spine_ips=dict(required=False, type='str', default=''),
         pn_leaf_ips=dict(required=False, type='str', default=''),
         pn_dlink_switch_list=dict(required=False, type='list', default=[]),
         pn_dlink_switch_ips=dict(required=False, type='str', default=''),
-=======
-        pn_host_list=dict(required=True, type='list'),
-        pn_host_ips=dict(required=True, type='str'),
->>>>>>> f9ab643f
     ))
 
     username = module.params['pn_cliusername']
     password = module.params['pn_clipassword']
-<<<<<<< HEAD
     spine_list = module.params['pn_spine_list']
     leaf_list = module.params['pn_leaf_list']
     spine_ips = module.params['pn_spine_ips']
@@ -138,10 +132,6 @@
             switch_list += leaf_list
             if leaf_ips:
                 switch_ips += leaf_ips.split(',')
-=======
-    switch_list = module.params['pn_host_list']
-    switch_ips = module.params['pn_host_ips']
->>>>>>> f9ab643f
 
     switch_ips = switch_ips.split(',')
     result = []
